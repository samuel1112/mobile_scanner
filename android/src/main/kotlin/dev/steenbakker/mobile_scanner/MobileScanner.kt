package dev.steenbakker.mobile_scanner

import android.Manifest
import android.app.Activity
import android.content.pm.PackageManager
import android.net.Uri
import android.os.Handler
import android.os.Looper
import android.view.Surface
import androidx.camera.core.*
import androidx.camera.lifecycle.ProcessCameraProvider
import androidx.core.app.ActivityCompat
import androidx.core.content.ContextCompat
import androidx.lifecycle.LifecycleOwner
import com.google.mlkit.vision.barcode.BarcodeScannerOptions
import com.google.mlkit.vision.barcode.BarcodeScanning
import com.google.mlkit.vision.common.InputImage
import dev.steenbakker.mobile_scanner.objects.DetectionSpeed
import dev.steenbakker.mobile_scanner.objects.MobileScannerStartParameters
import io.flutter.plugin.common.MethodChannel
import io.flutter.plugin.common.PluginRegistry
import io.flutter.view.TextureRegistry
typealias MobileScannerCallback = (barcodes: List<Map<String, Any?>>, image: ByteArray?) -> Unit
typealias AnalyzerCallback = (barcodes: List<Map<String, Any?>>?) -> Unit
typealias MobileScannerErrorCallback = (error: String) -> Unit
typealias TorchStateCallback = (state: Int) -> Unit
typealias MobileScannerStartedCallback = (parameters: MobileScannerStartParameters) -> Unit

class NoCamera : Exception()
class AlreadyStarted : Exception()
class AlreadyStopped : Exception()
class TorchError : Exception()
class CameraError : Exception()
class TorchWhenStopped : Exception()

class MobileScanner(
    private val activity: Activity,
    private val textureRegistry: TextureRegistry,
    private val mobileScannerCallback: MobileScannerCallback,
    private val mobileScannerErrorCallback: MobileScannerErrorCallback
) :
    PluginRegistry.RequestPermissionsResultListener {
    companion object {
        /**
         * When the application's activity is [androidx.fragment.app.FragmentActivity], requestCode can only use the lower 16 bits.
         * @see androidx.fragment.app.FragmentActivity.validateRequestPermissionsRequestCode
         */
        private const val REQUEST_CODE = 0x0786
    }

    private var cameraProvider: ProcessCameraProvider? = null
    private var camera: Camera? = null
    private var pendingPermissionResult: MethodChannel.Result? = null
    private var preview: Preview? = null
    private var textureEntry: TextureRegistry.SurfaceTextureEntry? = null

    private var detectionSpeed: DetectionSpeed = DetectionSpeed.NO_DUPLICATES
    private var detectionTimeout: Long = 250
    private var lastScanned: List<String?>? = null

    private var scannerTimeout = false

    private var returnImage = false

    private var scanner = BarcodeScanning.getClient()

    /**
     * Check if we already have camera permission.
     */
    fun hasCameraPermission(): Int {
        // Can't get exact denied or not_determined state without request. Just return not_determined when state isn't authorized
        val hasPermission = ContextCompat.checkSelfPermission(
            activity,
            Manifest.permission.CAMERA
        ) == PackageManager.PERMISSION_GRANTED

        return if (hasPermission) {
            1
        } else {
            0
        }
    }

    /**
     * Request camera permissions.
     */
<<<<<<< HEAD
    fun requestPermission(result: MethodChannel.Result) {
        if(pendingPermissionResult != null) {
            return
        }

        pendingPermissionResult = result

=======
    fun requestPermission(permissionCallback: PermissionCallback) {
        listener = PluginRegistry.RequestPermissionsResultListener { requestCode, _, grantResults ->
                if (requestCode != REQUEST_CODE) {
                    false
                } else {
                    val authorized = grantResults[0] == PackageManager.PERMISSION_GRANTED
                    permissionCallback(authorized)
                    true
                }
            }
>>>>>>> 7cd37530
        val permissions = arrayOf(Manifest.permission.CAMERA)
        ActivityCompat.requestPermissions(activity, permissions, REQUEST_CODE)
    }

    /**
     * Calls the callback after permissions are requested.
     */
    override fun onRequestPermissionsResult(
        requestCode: Int,
        permissions: Array<out String>,
        grantResults: IntArray
    ): Boolean {
        if (requestCode != REQUEST_CODE) {
            return false
        }

        pendingPermissionResult?.success(grantResults[0] == PackageManager.PERMISSION_GRANTED)
        pendingPermissionResult = null

        return true
    }

    /**
     * callback for the camera. Every frame is passed through this function.
     */
    @ExperimentalGetImage
    val captureOutput = ImageAnalysis.Analyzer { imageProxy -> // YUV_420_888 format
        val mediaImage = imageProxy.image ?: return@Analyzer
        val inputImage = InputImage.fromMediaImage(mediaImage, imageProxy.imageInfo.rotationDegrees)

        if (detectionSpeed == DetectionSpeed.NORMAL && scannerTimeout) {
            imageProxy.close()
            return@Analyzer
        } else if (detectionSpeed == DetectionSpeed.NORMAL) {
            scannerTimeout = true
        }

        scanner.process(inputImage)
            .addOnSuccessListener { barcodes ->
                if (detectionSpeed == DetectionSpeed.NO_DUPLICATES) {
                    val newScannedBarcodes = barcodes.map { barcode -> barcode.rawValue }
                    if (newScannedBarcodes == lastScanned) {
                        // New scanned is duplicate, returning
                        return@addOnSuccessListener
                    }
                    lastScanned = newScannedBarcodes
                }

                val barcodeMap = barcodes.map { barcode -> barcode.data }

                if (barcodeMap.isNotEmpty()) {
                    mobileScannerCallback(
                        barcodeMap,
                        if (returnImage) mediaImage.toByteArray() else null
                    )
                }
            }
            .addOnFailureListener { e ->
                mobileScannerErrorCallback(
                    e.localizedMessage ?: e.toString()
                )
            }
            .addOnCompleteListener { imageProxy.close() }

        if (detectionSpeed == DetectionSpeed.NORMAL) {
            // Set timer and continue
            Handler(Looper.getMainLooper()).postDelayed({
                scannerTimeout = false
            }, detectionTimeout)
        }
    }

    /**
     * Start barcode scanning by initializing the camera and barcode scanner.
     */
    @ExperimentalGetImage
    fun start(
        barcodeScannerOptions: BarcodeScannerOptions?,
        returnImage: Boolean,
        cameraPosition: CameraSelector,
        torch: Boolean,
        detectionSpeed: DetectionSpeed,
        torchStateCallback: TorchStateCallback,
        mobileScannerStartedCallback: MobileScannerStartedCallback,
        detectionTimeout: Long
    ) {
        this.detectionSpeed = detectionSpeed
        this.detectionTimeout = detectionTimeout
        this.returnImage = returnImage

        if (camera?.cameraInfo != null && preview != null && textureEntry != null) {
            throw AlreadyStarted()
        }

        scanner = if (barcodeScannerOptions != null) {
            BarcodeScanning.getClient(barcodeScannerOptions)
        } else {
            BarcodeScanning.getClient()
        }

        val cameraProviderFuture = ProcessCameraProvider.getInstance(activity)
        val executor = ContextCompat.getMainExecutor(activity)

        cameraProviderFuture.addListener({
            cameraProvider = cameraProviderFuture.get()
            if (cameraProvider == null) {
                throw CameraError()
            }
            cameraProvider!!.unbindAll()
            textureEntry = textureRegistry.createSurfaceTexture()

            // Preview
            val surfaceProvider = Preview.SurfaceProvider { request ->
                val texture = textureEntry!!.surfaceTexture()
                texture.setDefaultBufferSize(
                    request.resolution.width,
                    request.resolution.height
                )

                val surface = Surface(texture)
                request.provideSurface(surface, executor) { }
            }

            // Build the preview to be shown on the Flutter texture
            val previewBuilder = Preview.Builder()
            preview = previewBuilder.build().apply { setSurfaceProvider(surfaceProvider) }

            // Build the analyzer to be passed on to MLKit
            val analysisBuilder = ImageAnalysis.Builder()
                .setBackpressureStrategy(ImageAnalysis.STRATEGY_KEEP_ONLY_LATEST)
//                analysisBuilder.setTargetResolution(Size(1440, 1920))
            val analysis = analysisBuilder.build().apply { setAnalyzer(executor, captureOutput) }

            camera = cameraProvider!!.bindToLifecycle(
                activity as LifecycleOwner,
                cameraPosition,
                preview,
                analysis
            )

            // Register the torch listener
            camera!!.cameraInfo.torchState.observe(activity) { state ->
                // TorchState.OFF = 0; TorchState.ON = 1
                torchStateCallback(state)
            }

//            val analysisSize = analysis.resolutionInfo?.resolution ?: Size(0, 0)
//            val previewSize = preview!!.resolutionInfo?.resolution ?: Size(0, 0)
//            Log.i("LOG", "Analyzer: $analysisSize")
//            Log.i("LOG", "Preview: $previewSize")

            // Enable torch if provided
            camera!!.cameraControl.enableTorch(torch)

            val resolution = preview!!.resolutionInfo!!.resolution
            val portrait = camera!!.cameraInfo.sensorRotationDegrees % 180 == 0
            val width = resolution.width.toDouble()
            val height = resolution.height.toDouble()

            mobileScannerStartedCallback(
                MobileScannerStartParameters(
                    if (portrait) width else height,
                    if (portrait) height else width,
                    camera!!.cameraInfo.hasFlashUnit(),
                    textureEntry!!.id()
                )
            )
        }, executor)

    }

    /**
     * Stop barcode scanning.
     */
    fun stop() {
        if (camera == null && preview == null) {
            throw AlreadyStopped()
        }

        val owner = activity as LifecycleOwner
        camera?.cameraInfo?.torchState?.removeObservers(owner)
        cameraProvider?.unbindAll()
        textureEntry?.release()

        camera = null
        preview = null
        textureEntry = null
        cameraProvider = null
    }

    /**
     * Toggles the flash light on or off.
     */
    fun toggleTorch(enableTorch: Boolean) {
        if (camera == null) {
            throw TorchWhenStopped()
        }
        camera!!.cameraControl.enableTorch(enableTorch)
    }

    /**
     * Analyze a single image.
     */
    fun analyzeImage(image: Uri, analyzerCallback: AnalyzerCallback) {
        val inputImage = InputImage.fromFilePath(activity, image)

        scanner.process(inputImage)
            .addOnSuccessListener { barcodes ->
                val barcodeMap = barcodes.map { barcode -> barcode.data }

                if (barcodeMap.isNotEmpty()) {
                    analyzerCallback(barcodeMap)
                } else {
                    analyzerCallback(null)
                }
            }
            .addOnFailureListener { e ->
                mobileScannerErrorCallback(
                    e.localizedMessage ?: e.toString()
                )
            }
    }

}<|MERGE_RESOLUTION|>--- conflicted
+++ resolved
@@ -84,26 +84,12 @@
     /**
      * Request camera permissions.
      */
-<<<<<<< HEAD
     fun requestPermission(result: MethodChannel.Result) {
         if(pendingPermissionResult != null) {
             return
         }
 
         pendingPermissionResult = result
-
-=======
-    fun requestPermission(permissionCallback: PermissionCallback) {
-        listener = PluginRegistry.RequestPermissionsResultListener { requestCode, _, grantResults ->
-                if (requestCode != REQUEST_CODE) {
-                    false
-                } else {
-                    val authorized = grantResults[0] == PackageManager.PERMISSION_GRANTED
-                    permissionCallback(authorized)
-                    true
-                }
-            }
->>>>>>> 7cd37530
         val permissions = arrayOf(Manifest.permission.CAMERA)
         ActivityCompat.requestPermissions(activity, permissions, REQUEST_CODE)
     }

--- conflicted
+++ resolved
@@ -1,27 +1,18 @@
 import Flutter
 import MLKitVision
 import MLKitBarcodeScanning
-<<<<<<< HEAD
+import AVFoundation
 import UIKit
-=======
-import AVFoundation
->>>>>>> 869c22ae
 
 public class SwiftMobileScannerPlugin: NSObject, FlutterPlugin {
     
     /// The mobile scanner object that handles all logic
     private let mobileScanner: MobileScanner
     
-<<<<<<< HEAD
-//    var analyzeMode: Int = 0
-    var analyzing: Bool = false
-    var position = AVCaptureDevice.Position.back
+    /// The handler sends all information via an event channel back to Flutter
+    private let barcodeHandler: BarcodeHandler
 
     var scanWindow: CGRect?
-=======
-    /// The handler sends all information via an event channel back to Flutter
-    private let barcodeHandler: BarcodeHandler
->>>>>>> 869c22ae
     
     init(barcodeHandler: BarcodeHandler, registry: FlutterTextureRegistry) {
         self.mobileScanner = MobileScanner(registry: registry, mobileScannerCallback: { barcodes, error, image in
@@ -78,7 +69,7 @@
 
         let formatList = formats.map { format in return BarcodeFormat(rawValue: format)}
         var barcodeOptions: BarcodeScannerOptions? = nil
-        
+
          if (formatList.count != 0) {
              var barcodeFormats: BarcodeFormat = []
              for index in formats {
@@ -87,151 +78,6 @@
              barcodeOptions = BarcodeScannerOptions(formats: barcodeFormats)
          }
 
-<<<<<<< HEAD
-//        switch analyzeMode {
-//        case 1: // barcode
-            if analyzing {
-                return
-            }
-            analyzing = true
-            let buffer = CMSampleBufferGetImageBuffer(sampleBuffer)            
-            var image = VisionImage(image: buffer!.image)
-
-            image.orientation = imageOrientation(
-              deviceOrientation: UIDevice.current.orientation,
-              defaultOrientation: .portrait
-            )
-
-            scanner.process(image) { [self] barcodes, error in
-                if error == nil && barcodes != nil {
-                    for barcode in barcodes! {
-
-                        if scanWindow != nil {
-                            let match = isbarCodeInScanWindow(scanWindow!, barcode, buffer!.image)
-                            if (!match) {
-                                continue
-                            }
-                        }
-
-                        let event: [String: Any?] = ["name": "barcode", "data": barcode.data]
-                        sink?(event)
-                    }
-                }
-                analyzing = false
-            }
-//        default: // none
-//            break
-//        }
-    }
-    
-    func imageOrientation(
-          deviceOrientation: UIDeviceOrientation,
-          defaultOrientation: UIDeviceOrientation
-        ) -> UIImage.Orientation {
-          switch deviceOrientation {
-          case .portrait:
-            return position == .front ? .leftMirrored : .right
-          case .landscapeLeft:
-            return position == .front ? .downMirrored : .up
-          case .portraitUpsideDown:
-            return position == .front ? .rightMirrored : .left
-          case .landscapeRight:
-            return position == .front ? .upMirrored : .down
-          case .faceDown, .faceUp, .unknown:
-            return .up
-          @unknown default:
-            return imageOrientation(deviceOrientation: defaultOrientation, defaultOrientation: .portrait)
-            }
-        }
-    
-    func checkPermission(_ call: FlutterMethodCall, _ result: @escaping FlutterResult) {
-        let status = AVCaptureDevice.authorizationStatus(for: .video)
-        switch status {
-        case .notDetermined:
-            result(0)
-        case .authorized:
-            result(1)
-        default:
-            result(2)
-        }
-    }
-    
-    func requestPermission(_ call: FlutterMethodCall, _ result: @escaping FlutterResult) {
-        AVCaptureDevice.requestAccess(for: .video, completionHandler: { result($0) })
-    }
-
-    func updateScanWindow(_ call: FlutterMethodCall) {
-        let argReader = MapArgumentReader(call.arguments as? [String: Any])
-        let scanWindowData: Array? = argReader.floatArray(key: "rect")
-
-        if (scanWindowData == nil) {
-            return 
-        }
-
-        let minX = scanWindowData![0] 
-        let minY = scanWindowData![1]
-
-        let width = scanWindowData![2]  - minX
-        let height = scanWindowData![3] - minY
-
-        scanWindow = CGRect(x: minX, y: minY, width: width, height: height)
-    }
-
-   func isbarCodeInScanWindow(_ scanWindow: CGRect, _ barcode: Barcode, _ inputImage: UIImage) -> Bool {
-        let barcodeBoundingBox = barcode.frame
-
-        let imageWidth = inputImage.size.width;
-        let imageHeight = inputImage.size.height;
-
-        let minX = scanWindow.minX * imageWidth
-        let minY = scanWindow.minY * imageHeight
-        let width = scanWindow.width * imageWidth
-        let height = scanWindow.height * imageHeight
-
-        let scaledScanWindow = CGRect(x: minX, y: minY, width: width, height: height)
-        return scaledScanWindow.contains(barcodeBoundingBox)
-   }
-
-    func start(_ call: FlutterMethodCall, _ result: @escaping FlutterResult) {
-        if (device != nil) {
-            result(FlutterError(code: "MobileScanner",
-                                    message: "Called start() while already started!",
-                                    details: nil))
-            return
-        }
-        
-        textureId = registry.register(self)
-        captureSession = AVCaptureSession()
-        
-        let argReader = MapArgumentReader(call.arguments as? [String: Any])
-        
-//        let ratio: Int = argReader.int(key: "ratio")
-        let torch: Bool = argReader.bool(key: "torch") ?? false
-        let facing: Int = argReader.int(key: "facing") ?? 1
-        let formats: Array = argReader.intArray(key: "formats") ?? []
-               
-        let formatList: NSMutableArray = []
-        for index in formats {
-            formatList.add(BarcodeFormat(rawValue: index))
-        }
-        
-        if (formatList.count != 0) {
-            let barcodeOptions = BarcodeScannerOptions(formats: formatList.firstObject as! BarcodeFormat)
-            scanner = BarcodeScanner.barcodeScanner(options: barcodeOptions)
-        }
-        
-        // Set the camera to use
-        position = facing == 0 ? AVCaptureDevice.Position.front : .back
-        
-        // Open the camera device
-        if #available(iOS 10.0, *) {
-            device = AVCaptureDevice.DiscoverySession(deviceTypes: [.builtInWideAngleCamera], mediaType: .video, position: position).devices.first
-        } else {
-            device = AVCaptureDevice.devices(for: .video).filter({$0.position == position}).first
-        }
-        
-        if (device == nil) {
-=======
 
         let position = facing == 0 ? AVCaptureDevice.Position.front : .back
         let detectionSpeed: DetectionSpeed = DetectionSpeed(rawValue: speed)!
@@ -244,7 +90,6 @@
                                 message: "Called start() while already started!",
                                 details: nil))
         } catch MobileScannerError.noCamera {
->>>>>>> 869c22ae
             result(FlutterError(code: "MobileScanner",
                                 message: "No camera found or failed to open camera!",
                                 details: nil))
@@ -266,42 +111,9 @@
     /// Stops the mobileScanner and closes the texture
     private func stop(_ result: @escaping FlutterResult) {
         do {
-<<<<<<< HEAD
-            let input = try AVCaptureDeviceInput(device: device)
-            captureSession.addInput(input)
-        } catch {
-            error.throwNative(result)
-        }
-        captureSession.sessionPreset = AVCaptureSession.Preset.photo;
-        // Add video output.
-        let videoOutput = AVCaptureVideoDataOutput()
-        
-        videoOutput.videoSettings = [kCVPixelBufferPixelFormatTypeKey as String: kCVPixelFormatType_32BGRA]
-        videoOutput.alwaysDiscardsLateVideoFrames = true
-        
-        videoOutput.setSampleBufferDelegate(self, queue: DispatchQueue.main)
-        
-        captureSession.addOutput(videoOutput)
-        for connection in videoOutput.connections {
-            connection.videoOrientation = .portrait
-            if position == .front && connection.isVideoMirroringSupported {
-                connection.isVideoMirrored = true
-            }
-        }
-        captureSession.commitConfiguration()
-        captureSession.startRunning()
-
-        let demensions = CMVideoFormatDescriptionGetDimensions(device.activeFormat.formatDescription)
-        let width = Double(demensions.height)
-        let height = Double(demensions.width)
-        let size = ["width": width, "height": height]
-        let answer: [String : Any?] = ["textureId": textureId, "size": size, "torchable": device.hasTorch]
-        result(answer)
-=======
             try mobileScanner.stop()
         } catch {}
         result(nil)
->>>>>>> 869c22ae
     }
 
     /// Toggles the torch
@@ -329,18 +141,12 @@
         mobileScanner.analyzeImage(image: uiImage!, position: AVCaptureDevice.Position.back, callback: { [self] barcodes, error in
             if error == nil && barcodes != nil {
                 for barcode in barcodes! {
-<<<<<<< HEAD
-
-                    if scanWindow != nil {
-                        let match = isbarCodeInScanWindow(scanWindow!, barcode, uiImage!)
-                        if (!match) {
-                            continue
-                        }
-                    }
-
-                    barcodeFound = true
-=======
->>>>>>> 869c22ae
+                                        if scanWindow != nil {
+                                            let match = isbarCodeInScanWindow(scanWindow!, barcode, buffer!.image)
+                                            if (!match) {
+                                                continue
+                                            }
+                                        }
                     let event: [String: Any?] = ["name": "barcode", "data": barcode.data]
                     barcodeHandler.publishEvent(event)
                 }
@@ -362,41 +168,4 @@
             break
         }
     }
-<<<<<<< HEAD
-}
-
-class MapArgumentReader {
-  
-  let args: [String: Any]?
-  
-  init(_ args: [String: Any]?) {
-    self.args = args
-  }
-  
-  func string(key: String) -> String? {
-    return args?[key] as? String
-  }
-  
-  func int(key: String) -> Int? {
-    return (args?[key] as? NSNumber)?.intValue
-  }
-    
-    func bool(key: String) -> Bool? {
-      return (args?[key] as? NSNumber)?.boolValue
-    }
-
-  func stringArray(key: String) -> [String]? {
-    return args?[key] as? [String]
-  }
-    
-  func intArray(key: String) -> [Int]? {
-    return args?[key] as? [Int]
-  }
-
-  func floatArray(key: String) -> [CGFloat]? {
-    return args?[key] as? [CGFloat]
-  }
-  
-=======
->>>>>>> 869c22ae
 }